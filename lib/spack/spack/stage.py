--- conflicted
+++ resolved
@@ -26,11 +26,8 @@
 import re
 import shutil
 import tempfile
-<<<<<<< HEAD
 import sys
-=======
 from urlparse import urljoin
->>>>>>> 04a8439c
 
 import llnl.util.tty as tty
 from llnl.util.filesystem import *
@@ -376,13 +373,8 @@
 
 def _get_mirrors():
     """Get mirrors from spack configuration."""
-<<<<<<< HEAD
-    return [path for name, path in spack.config.get_mirror_config()]
-=======
     config = spack.config.get_config('mirrors')
     return [val for name, val in config.iteritems()]
-
->>>>>>> 04a8439c
 
 
 def ensure_access(file=spack.stage_path):
