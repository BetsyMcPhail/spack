--- conflicted
+++ resolved
@@ -22,10 +22,7 @@
 # License along with this program; if not, write to the Free Software
 # Foundation, Inc., 59 Temple Place, Suite 330, Boston, MA 02111-1307 USA
 ##############################################################################
-<<<<<<< HEAD
-=======
 from __future__ import print_function
->>>>>>> 8f846d50
 import os
 import shutil
 import sys
@@ -45,18 +42,15 @@
     sp.add_parser('refresh', help='Regenerate all module files.')
 
     find_parser = sp.add_parser('find', help='Find module files for packages.')
-<<<<<<< HEAD
-    find_parser.add_argument('module_type',
-                             help="Type of module to find file for. [" +
-                             '|'.join(module_types) + "]")
-    find_parser.add_argument('spec',
-                             nargs='+',
-                             help='spec to find a module file for.')
-=======
+
     find_parser.add_argument(
-        'module_type', help="Type of module to find file for. [" + '|'.join(module_types) + "]")
+        'module_type',
+        help="Type of module to find file for. [" +
+        '|'.join(module_types) + "]")
+
     find_parser.add_argument(
-        '-r', '--dependencies', action='store_true', dest='recurse_dependencies',
+        '-r', '--dependencies', action='store_true',
+        dest='recurse_dependencies',
         help='Recursively traverse dependencies for modules to load.')
 
     find_parser.add_argument(
@@ -67,11 +61,10 @@
         '-p', '--prefix', dest='prefix',
         help='Prepend to module names when issuing module load commands')
 
-    find_parser.add_argument('spec', nargs='+', help='spec to find a module file for.')
->>>>>>> 8f846d50
+    find_parser.add_argument(
+        'spec', nargs='+',
+        help='spec to find a module file for.')
 
-
-    
 
 def module_find(mtype, flags, spec_array):
     """Look at all installed packages and see if the spec provided
@@ -82,12 +75,9 @@
         Prepend this to module names when issuing "module load" commands.
         Some systems seem to need it.
     """
-<<<<<<< HEAD
     if mtype not in module_types:
         tty.die("Invalid module type: '%s'.  Options are %s" %
                 (mtype, comma_or(module_types)))
-=======
->>>>>>> 8f846d50
 
     # --------------------------------------
     def _find_modules(spec, modules_list):
@@ -107,11 +97,6 @@
 
 
     # --------------------------------------
-
-    if mtype not in module_types:
-        tty.die("Invalid module type: '%s'.  Options are %s" %
-                (mtype, comma_or(module_types)))
-
     raw_specs = spack.cmd.parse_specs(spec_array)
     modules = set()    # Modules we will load
     seen = set()
@@ -142,7 +127,7 @@
 
         # Output...
         if flags.shell:
-            module_cmd = {'tcl' : 'module load', 'dotkit' : 'dotkit use'}[mtype]
+            module_cmd = {'tcl': 'module load', 'dotkit': 'dotkit use'}[mtype]
         for spec,mod in modules_unique:
             if flags.shell:
                 print('# %s' % spec.format())
